"""Unit tests for queryspace.py"""

<<<<<<< HEAD
from tablecloth import graph
=======
>>>>>>> 6e884201
from tablecloth import queryspace
import pytest


def homogenize(text):
    return ' '.join(text.split())


def test_homogenize():
    assert homogenize('  foo \t bar   baz   ') == 'foo bar baz'


<<<<<<< HEAD
def test_make_single_node():
    space = queryspace.QuerySpace()

    space['my_query'] = queryspace.QueryTemplate(
        """
        SELECT *
        FROM {qs.my_table}""")

    # Fail if remaining placeholder.
    with pytest.raises(queryspace.UnspecifiedPlaceholder):
        query = space.make('my_query')

    # Fail if not a tablename object.
    with pytest.raises(TypeError):
        query = space.make(
        'my_query', my_table='source_table')
        
    query = space.make(
        'my_query',
        my_table=queryspace.TableName('source_table'))
    
=======
def test_compile_single_node():
    space = queryspace.QuerySpace()

    space['my_query'] = queryspace.QueryTemplate(
        'my_query',
        """
        SELECT *
        FROM {{my_table}}""")

    # Fail if not a tablename object.
    with pytest.raises(TypeError):
        query = space.compile(
        'my_query', {'my_table': 'source_table'})
        
    query = space.compile(
        'my_query',
        {'my_table': queryspace.TableName('source_table')})

>>>>>>> 6e884201
    assert homogenize(query) == homogenize('''
SELECT *
FROM source_table
''')


<<<<<<< HEAD
def test_multiple_nodes():
    space = queryspace.QuerySpace()
    space['query2'] = queryspace.QueryTemplate(
        'SELECT * FROM {qs.query1}')
    space['query1'] = queryspace.QueryTemplate(
        'SELECT * FROM {qs.my_table}')
    space['query3'] = queryspace.QueryTemplate(
        'SELECT * FROM {qs.query2}')

    query = space.make(
        'query3', my_table=queryspace.TableName('source_table'))
=======
def test_name_not_found():
    space = queryspace.QuerySpace()

    space['my_query'] = queryspace.QueryTemplate(
        'my_query',
        """
        SELECT *
        FROM {{my_table}}
        """)

    with pytest.raises(queryspace.NameNotFoundError):
        assert space.compile('my_query', {})


def test_multiple_nodes():
    space = queryspace.QuerySpace()
    space['query2'] = queryspace.QueryTemplate(
        'query2', 'SELECT * FROM {{query1}}')
    space['query1'] = queryspace.QueryTemplate(
        'query1', 'SELECT * FROM {{my_table}}')
    space['query3'] = queryspace.QueryTemplate(
        'query3', 'SELECT * FROM {{query2}}')

    query = space.compile(
        'query3', {'my_table': queryspace.TableName('source_table')})
>>>>>>> 6e884201

    assert homogenize(query) == homogenize('''
WITH
  query1 AS (SELECT * FROM source_table),
  query2 AS (SELECT * FROM query1)
SELECT * FROM query2''')

<<<<<<< HEAD
    query = space.make(
        'query3',
        query2=queryspace.TableName('source_table'))
=======
    query = space.compile(
        'query3', {'query2': queryspace.TableName('source_table')})
>>>>>>> 6e884201

    assert homogenize(query) == homogenize('''
    SELECT * FROM source_table''')


def test_template_parameters():
    space = queryspace.QuerySpace()
    space['query1'] = queryspace.QueryTemplate(
<<<<<<< HEAD
        'SELECT {v1} FROM {qs.my_table}')
    space['query2'] = queryspace.QueryTemplate(
        'SELECT {v2} FROM {qs.query1}')

    query = (
        space.make(
            'query2',
            my_table=queryspace.TableName('source_table'))
        .format(v1='variable_1',
                v2='variable_2')
    )
=======
        'query1', 'SELECT {v1} FROM {{my_table}}')
    space['query2'] = queryspace.QueryTemplate(
        'query2', 'SELECT {v2} FROM {{query1}}')

    query = space.compile(
        'query2', {'my_table': queryspace.TableName('source_table')},
        {'v1': 'variable_1', 'v2': 'variable_2'})
>>>>>>> 6e884201

    assert homogenize(query) == homogenize('''
    WITH
      query1 AS (SELECT variable_1 FROM source_table)
    SELECT variable_2 FROM query1''')


def test_reuse_previously_seen_nodes():
    space = queryspace.QuerySpace()
    space['query2'] = queryspace.QueryTemplate(
<<<<<<< HEAD
        'SELECT * FROM {qs.query1}')
    space['query1'] = queryspace.QueryTemplate(
        'SELECT * FROM {qs.my_table}')
    space['query3'] = queryspace.QueryTemplate(
        'SELECT * FROM {qs.query1}')
    space['query4'] = queryspace.QueryTemplate(
        'SELECT * FROM {qs.query2} JOIN {qs.query3}')

    query = space.make(
        'query4', my_table=queryspace.TableName('source_table'))

    hquery = homogenize(query)
    assert (hquery == homogenize('''
    WITH
      query1 AS (SELECT * FROM source_table),
      query2 AS (SELECT * FROM query1),
      query3 AS (SELECT * FROM query1)
    SELECT * FROM query2 JOIN query3''')
            or
            hquery == homogenize('''
    WITH
      query1 AS (SELECT * FROM source_table),
      query3 AS (SELECT * FROM query1),
      query2 AS (SELECT * FROM query1)
    SELECT * FROM query2 JOIN query3'''))
            
=======
        'query2', 'SELECT * FROM {{query1}}')
    space['query1'] = queryspace.QueryTemplate(
        'query1', 'SELECT * FROM {{my_table}}')
    space['query3'] = queryspace.QueryTemplate(
        'query3', 'SELECT * FROM {{query1}}')
    space['query4'] = queryspace.QueryTemplate(
        'query4', 'SELECT * FROM {{query2}} JOIN {{query3}}')

    query = space.compile(
        'query4', {'my_table': queryspace.TableName('source_table')})

    assert homogenize(query) == homogenize('''
WITH
  query1 AS ( SELECT * FROM source_table),
  query2 AS ( SELECT * FROM query1),
  query3 AS ( SELECT * FROM query1)
SELECT * FROM query2 JOIN query3''')
>>>>>>> 6e884201


def test_detect_space_cycles():
    space = queryspace.QuerySpace()
    space['query1'] = queryspace.QueryTemplate(
<<<<<<< HEAD
        'SELECT * FROM {qs.query2}')
    space['query2'] = queryspace.QueryTemplate(
        'SELECT * FROM {qs.query3}')

    with pytest.raises(graph.CyclicDependencyError):
        space['query3'] = queryspace.QueryTemplate(
            'SELECT * FROM {qs.query1}')
=======
        'query1', 'SELECT * FROM {{query2}}')
    space['query2'] = queryspace.QueryTemplate(
        'query2', 'SELECT * FROM {{query3}}')

    with pytest.raises(queryspace.CyclicDependencyError):
        space['query3'] = queryspace.QueryTemplate(
            'query3', 'SELECT * FROM {{query1}}')
>>>>>>> 6e884201
<|MERGE_RESOLUTION|>--- conflicted
+++ resolved
@@ -1,9 +1,6 @@
 """Unit tests for queryspace.py"""
 
-<<<<<<< HEAD
 from tablecloth import graph
-=======
->>>>>>> 6e884201
 from tablecloth import queryspace
 import pytest
 
@@ -16,7 +13,6 @@
     assert homogenize('  foo \t bar   baz   ') == 'foo bar baz'
 
 
-<<<<<<< HEAD
 def test_make_single_node():
     space = queryspace.QuerySpace()
 
@@ -33,38 +29,17 @@
     with pytest.raises(TypeError):
         query = space.make(
         'my_query', my_table='source_table')
-        
+
     query = space.make(
         'my_query',
         my_table=queryspace.TableName('source_table'))
-    
-=======
-def test_compile_single_node():
-    space = queryspace.QuerySpace()
 
-    space['my_query'] = queryspace.QueryTemplate(
-        'my_query',
-        """
-        SELECT *
-        FROM {{my_table}}""")
-
-    # Fail if not a tablename object.
-    with pytest.raises(TypeError):
-        query = space.compile(
-        'my_query', {'my_table': 'source_table'})
-        
-    query = space.compile(
-        'my_query',
-        {'my_table': queryspace.TableName('source_table')})
-
->>>>>>> 6e884201
     assert homogenize(query) == homogenize('''
 SELECT *
 FROM source_table
 ''')
 
 
-<<<<<<< HEAD
 def test_multiple_nodes():
     space = queryspace.QuerySpace()
     space['query2'] = queryspace.QueryTemplate(
@@ -76,33 +51,6 @@
 
     query = space.make(
         'query3', my_table=queryspace.TableName('source_table'))
-=======
-def test_name_not_found():
-    space = queryspace.QuerySpace()
-
-    space['my_query'] = queryspace.QueryTemplate(
-        'my_query',
-        """
-        SELECT *
-        FROM {{my_table}}
-        """)
-
-    with pytest.raises(queryspace.NameNotFoundError):
-        assert space.compile('my_query', {})
-
-
-def test_multiple_nodes():
-    space = queryspace.QuerySpace()
-    space['query2'] = queryspace.QueryTemplate(
-        'query2', 'SELECT * FROM {{query1}}')
-    space['query1'] = queryspace.QueryTemplate(
-        'query1', 'SELECT * FROM {{my_table}}')
-    space['query3'] = queryspace.QueryTemplate(
-        'query3', 'SELECT * FROM {{query2}}')
-
-    query = space.compile(
-        'query3', {'my_table': queryspace.TableName('source_table')})
->>>>>>> 6e884201
 
     assert homogenize(query) == homogenize('''
 WITH
@@ -110,14 +58,9 @@
   query2 AS (SELECT * FROM query1)
 SELECT * FROM query2''')
 
-<<<<<<< HEAD
     query = space.make(
         'query3',
         query2=queryspace.TableName('source_table'))
-=======
-    query = space.compile(
-        'query3', {'query2': queryspace.TableName('source_table')})
->>>>>>> 6e884201
 
     assert homogenize(query) == homogenize('''
     SELECT * FROM source_table''')
@@ -126,7 +69,6 @@
 def test_template_parameters():
     space = queryspace.QuerySpace()
     space['query1'] = queryspace.QueryTemplate(
-<<<<<<< HEAD
         'SELECT {v1} FROM {qs.my_table}')
     space['query2'] = queryspace.QueryTemplate(
         'SELECT {v2} FROM {qs.query1}')
@@ -138,15 +80,6 @@
         .format(v1='variable_1',
                 v2='variable_2')
     )
-=======
-        'query1', 'SELECT {v1} FROM {{my_table}}')
-    space['query2'] = queryspace.QueryTemplate(
-        'query2', 'SELECT {v2} FROM {{query1}}')
-
-    query = space.compile(
-        'query2', {'my_table': queryspace.TableName('source_table')},
-        {'v1': 'variable_1', 'v2': 'variable_2'})
->>>>>>> 6e884201
 
     assert homogenize(query) == homogenize('''
     WITH
@@ -157,7 +90,6 @@
 def test_reuse_previously_seen_nodes():
     space = queryspace.QuerySpace()
     space['query2'] = queryspace.QueryTemplate(
-<<<<<<< HEAD
         'SELECT * FROM {qs.query1}')
     space['query1'] = queryspace.QueryTemplate(
         'SELECT * FROM {qs.my_table}')
@@ -183,45 +115,15 @@
       query3 AS (SELECT * FROM query1),
       query2 AS (SELECT * FROM query1)
     SELECT * FROM query2 JOIN query3'''))
-            
-=======
-        'query2', 'SELECT * FROM {{query1}}')
-    space['query1'] = queryspace.QueryTemplate(
-        'query1', 'SELECT * FROM {{my_table}}')
-    space['query3'] = queryspace.QueryTemplate(
-        'query3', 'SELECT * FROM {{query1}}')
-    space['query4'] = queryspace.QueryTemplate(
-        'query4', 'SELECT * FROM {{query2}} JOIN {{query3}}')
-
-    query = space.compile(
-        'query4', {'my_table': queryspace.TableName('source_table')})
-
-    assert homogenize(query) == homogenize('''
-WITH
-  query1 AS ( SELECT * FROM source_table),
-  query2 AS ( SELECT * FROM query1),
-  query3 AS ( SELECT * FROM query1)
-SELECT * FROM query2 JOIN query3''')
->>>>>>> 6e884201
 
 
 def test_detect_space_cycles():
     space = queryspace.QuerySpace()
     space['query1'] = queryspace.QueryTemplate(
-<<<<<<< HEAD
         'SELECT * FROM {qs.query2}')
     space['query2'] = queryspace.QueryTemplate(
         'SELECT * FROM {qs.query3}')
 
     with pytest.raises(graph.CyclicDependencyError):
         space['query3'] = queryspace.QueryTemplate(
-            'SELECT * FROM {qs.query1}')
-=======
-        'query1', 'SELECT * FROM {{query2}}')
-    space['query2'] = queryspace.QueryTemplate(
-        'query2', 'SELECT * FROM {{query3}}')
-
-    with pytest.raises(queryspace.CyclicDependencyError):
-        space['query3'] = queryspace.QueryTemplate(
-            'query3', 'SELECT * FROM {{query1}}')
->>>>>>> 6e884201
+            'SELECT * FROM {qs.query1}')